import tensorflow.keras as keras
from typing import List
import lottery_ticket_pruner.lottery_ticket_pruner as ltp
import numpy as np

class PrunerCallback(keras.callbacks.Callback):
    """  """
    def __init__(self, pruner, use_dwr=False, prune_every_batch_iteration=False):
        """ A keras callback that prunes weights using a `LotteryTicketPruner`.
        Per the intention of lottery ticket pruning the model being trained is pruned at the beginning of every epoch so
        that training is done with the pruned weights set to zero.
        After completion of training the model will also be pruned so that the final trained model has pruning applied
        for inference.
        :param pruner: A `LotteryTicketPruner` instance that is used to prune weights during and just after training.
            The pruner is only used to apply the pruning mask to the model's weights. The caller should make sure that
            this pruner instance's `LotteryTicketPruner.prune_weights()` has been called to calculate the pruning mask.
        :param use_dwr: If True then the callback will apply Dynamic Weight Rescaling (DWR) to the unpruned weights in
            the model after every epoch.
            See section 5.2, "Dynamic Weight Rescaling" of https://arxiv.org/pdf/1905.01067.pdf.
            A quote from that paper describes it best:
                "For each training iteration and for each layer, we multiply the underlying weights by the ratio of the
                total number of weights in the layer over the number of ones in the corresponding mask."
        """
        super().__init__()
        self.pruner = pruner
        self.use_dwr = use_dwr
        self.prune_every_batch_iteration = prune_every_batch_iteration
<<<<<<< HEAD
=======
        self.iterative_model_non_zero_dense_weights_after_pruning = iterative_model_non_zero_dense_weights_after_pruning
        self.iterative_model_non_zero_convolutional_weights_after_pruning = iterative_model_non_zero_convolutional_weights_after_pruning
        if recalculate_epoch_cycle is not None:
            self.recalculate_epoch_cycle = int(recalculate_epoch_cycle)
        print("Recalculate epoch cycle", self.recalculate_epoch_cycle)
        if self.iterative_model_non_zero_dense_weights_after_pruning is not None:
            assert self.iterative_model_non_zero_convolutional_weights_after_pruning is not None
            assert isinstance(self.iterative_model_non_zero_dense_weights_after_pruning, List),self.iterative_model_non_zero_dense_weights_after_pruning
            assert isinstance(self.iterative_model_non_zero_convolutional_weights_after_pruning, List), self.iterative_model_non_zero_convolutional_weights_after_pruning
            assert isinstance(self.recalculate_epoch_cycle, int), self.recalculate_epoch_cycle
            assert len(self.iterative_model_non_zero_convolutional_weights_after_pruning) == len(self.iterative_model_non_zero_dense_weights_after_pruning)

>>>>>>> e2c5b9e5
        self.pruning_iteration = 0

    def on_train_end(self, logs=None):
        super().on_train_end(logs)
        # Prune weights after training is completed so inference uses pruned weights
        self.pruner.apply_pruning(self.model)
        # Don't apply DWR at the end of training since it changes the weights that we just trained so hard to arrive at

    def on_epoch_begin(self, epoch, logs=None):
        super().on_epoch_begin(epoch, logs)
        # End of epoch so prune the weights that we're pruning
        self.pruner.apply_pruning(self.model)
        if self.use_dwr:
            self.pruner.apply_dwr(self.model)

<<<<<<< HEAD
=======
    def on_epoch_end(self, epoch, logs=None):
        if self.recalculate_epoch_cycle is not None:
            if epoch % self.recalculate_epoch_cycle == 0 and epoch > 0:
                print("PRUNING WEIGHTS ")
                model_weights = self.model.get_weights()
                number_of_weights = self.model.count_params()
                non_zero_weights_count = 0
                for weights in model_weights:
                    non_zero_weights_count += np.count_nonzero(weights)
                non_zero_weight_percentage = float(non_zero_weights_count / number_of_weights)
                print("Model non zero weight percentage BEFORE pruning ", non_zero_weight_percentage)
                smallest_weight_pruner = ltp.LotteryTicketPruner(self.model)

                smallest_weight_pruner.calc_prune_mask(self.model, 1-self.iterative_model_non_zero_dense_weights_after_pruning[self.pruning_iteration],
                                            1-self.iterative_model_non_zero_convolutional_weights_after_pruning[self.pruning_iteration],
                                            "smallest_weights_layer_dependent_pruning_percentage")

                smallest_weight_pruner.apply_pruning(self.model)

                self.pruning_iteration += 1
                model_weights = self.model.get_weights()
                number_of_weights = self.model.count_params()
                non_zero_weights_count = 0
                for weights in model_weights:
                    non_zero_weights_count += np.count_nonzero(weights)
                non_zero_weight_percentage = float(non_zero_weights_count / number_of_weights)
                print("Model non zero weight percentage AFTER pruning ", non_zero_weight_percentage)
                self.pruner.calc_prune_mask(self.model, 0.1,
                                           0.1, "prune_all_zero_weights")

>>>>>>> e2c5b9e5
    def on_train_batch_end(self, batch, logs=None):
        if self.prune_every_batch_iteration:
            super().on_epoch_begin(batch, logs)
            self.pruner.apply_pruning(self.model)
            if self.use_dwr:
                self.pruner.apply_dwr(self.model)<|MERGE_RESOLUTION|>--- conflicted
+++ resolved
@@ -25,21 +25,6 @@
         self.pruner = pruner
         self.use_dwr = use_dwr
         self.prune_every_batch_iteration = prune_every_batch_iteration
-<<<<<<< HEAD
-=======
-        self.iterative_model_non_zero_dense_weights_after_pruning = iterative_model_non_zero_dense_weights_after_pruning
-        self.iterative_model_non_zero_convolutional_weights_after_pruning = iterative_model_non_zero_convolutional_weights_after_pruning
-        if recalculate_epoch_cycle is not None:
-            self.recalculate_epoch_cycle = int(recalculate_epoch_cycle)
-        print("Recalculate epoch cycle", self.recalculate_epoch_cycle)
-        if self.iterative_model_non_zero_dense_weights_after_pruning is not None:
-            assert self.iterative_model_non_zero_convolutional_weights_after_pruning is not None
-            assert isinstance(self.iterative_model_non_zero_dense_weights_after_pruning, List),self.iterative_model_non_zero_dense_weights_after_pruning
-            assert isinstance(self.iterative_model_non_zero_convolutional_weights_after_pruning, List), self.iterative_model_non_zero_convolutional_weights_after_pruning
-            assert isinstance(self.recalculate_epoch_cycle, int), self.recalculate_epoch_cycle
-            assert len(self.iterative_model_non_zero_convolutional_weights_after_pruning) == len(self.iterative_model_non_zero_dense_weights_after_pruning)
-
->>>>>>> e2c5b9e5
         self.pruning_iteration = 0
 
     def on_train_end(self, logs=None):
@@ -55,39 +40,7 @@
         if self.use_dwr:
             self.pruner.apply_dwr(self.model)
 
-<<<<<<< HEAD
-=======
-    def on_epoch_end(self, epoch, logs=None):
-        if self.recalculate_epoch_cycle is not None:
-            if epoch % self.recalculate_epoch_cycle == 0 and epoch > 0:
-                print("PRUNING WEIGHTS ")
-                model_weights = self.model.get_weights()
-                number_of_weights = self.model.count_params()
-                non_zero_weights_count = 0
-                for weights in model_weights:
-                    non_zero_weights_count += np.count_nonzero(weights)
-                non_zero_weight_percentage = float(non_zero_weights_count / number_of_weights)
-                print("Model non zero weight percentage BEFORE pruning ", non_zero_weight_percentage)
-                smallest_weight_pruner = ltp.LotteryTicketPruner(self.model)
 
-                smallest_weight_pruner.calc_prune_mask(self.model, 1-self.iterative_model_non_zero_dense_weights_after_pruning[self.pruning_iteration],
-                                            1-self.iterative_model_non_zero_convolutional_weights_after_pruning[self.pruning_iteration],
-                                            "smallest_weights_layer_dependent_pruning_percentage")
-
-                smallest_weight_pruner.apply_pruning(self.model)
-
-                self.pruning_iteration += 1
-                model_weights = self.model.get_weights()
-                number_of_weights = self.model.count_params()
-                non_zero_weights_count = 0
-                for weights in model_weights:
-                    non_zero_weights_count += np.count_nonzero(weights)
-                non_zero_weight_percentage = float(non_zero_weights_count / number_of_weights)
-                print("Model non zero weight percentage AFTER pruning ", non_zero_weight_percentage)
-                self.pruner.calc_prune_mask(self.model, 0.1,
-                                           0.1, "prune_all_zero_weights")
-
->>>>>>> e2c5b9e5
     def on_train_batch_end(self, batch, logs=None):
         if self.prune_every_batch_iteration:
             super().on_epoch_begin(batch, logs)
